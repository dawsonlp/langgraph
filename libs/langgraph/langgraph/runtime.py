from __future__ import annotations

from dataclasses import dataclass, field, replace
from typing import Any, Generic, cast

from typing_extensions import TypedDict, Unpack

from langgraph._internal._constants import CONF, CONFIG_KEY_RUNTIME
from langgraph.config import get_config
from langgraph.store.base import BaseStore
from langgraph.types import _DC_KWARGS, StreamWriter
from langgraph.typing import ContextT

__all__ = ("Runtime", "get_runtime")


def _no_op_stream_writer(_: Any) -> None: ...


class _RuntimeOverrides(TypedDict, Generic[ContextT], total=False):
    context: ContextT
    store: BaseStore | None
    stream_writer: StreamWriter
    previous: Any


@dataclass(**_DC_KWARGS)
class Runtime(Generic[ContextT]):
    """Convenience class that bundles run-scoped context and other runtime utilities.

    !!! version-added "Added in version v0.6.0"

    Example:

    ```python
    from typing import TypedDict
    from langgraph.graph import StateGraph
    from dataclasses import dataclass
    from langgraph.runtime import Runtime
    from langgraph.store.memory import InMemoryStore


    @dataclass
    class Context:  # (1)!
        user_id: str


    class State(TypedDict, total=False):
        response: str


    store = InMemoryStore()  # (2)!
    store.put(("users",), "user_123", {"name": "Alice"})

<<<<<<< HEAD
    !!! version-added "Added in version 0.6.0."
=======

    def personalized_greeting(state: State, runtime: Runtime[Context]) -> State:
        '''Generate personalized greeting using runtime context and store.'''
        user_id = runtime.context.user_id  # (3)!
        name = "unknown_user"
        if runtime.store:
            if memory := runtime.store.get(("users",), user_id):
                name = memory.value["name"]

        response = f"Hello {name}! Nice to see you again."
        return {"response": response}


    graph = (
        StateGraph(state_schema=State, context_schema=Context)
        .add_node("personalized_greeting", personalized_greeting)
        .set_entry_point("personalized_greeting")
        .set_finish_point("personalized_greeting")
        .compile(store=store)
    )

    result = graph.invoke({}, context=Context(user_id="user_123"))
    print(result)
    # > {'response': 'Hello Alice! Nice to see you again.'}
    ```

    1. Define a schema for the runtime context.
    2. Create a store to persist memories and other information.
    3. Use the runtime context to access the user_id.
>>>>>>> 5312edc8
    """

    context: ContextT = field(default=None)  # type: ignore[assignment]
    """Static context for the graph run, like user_id, db_conn, etc.
    
    Can also be thought of as 'run dependencies'."""

    store: BaseStore | None = field(default=None)
    """Store for the graph run, enabling persistence and memory."""

    stream_writer: StreamWriter = field(default=_no_op_stream_writer)
    """Function that writes to the custom stream."""

    previous: Any = field(default=None)
    """The previous return value for the given thread.
    
    Only available with the functional API when a checkpointer is provided.
    """

    def merge(self, other: Runtime[ContextT]) -> Runtime[ContextT]:
        """Merge two runtimes together.

        If a value is not provided in the other runtime, the value from the current runtime is used.
        """
        return Runtime(
            context=other.context or self.context,
            store=other.store or self.store,
            stream_writer=other.stream_writer
            if other.stream_writer is not _no_op_stream_writer
            else self.stream_writer,
            previous=other.previous or self.previous,
        )

    def override(
        self, **overrides: Unpack[_RuntimeOverrides[ContextT]]
    ) -> Runtime[ContextT]:
        """Replace the runtime with a new runtime with the given overrides."""
        return replace(self, **overrides)


DEFAULT_RUNTIME = Runtime(
    context=None,
    store=None,
    stream_writer=_no_op_stream_writer,
    previous=None,
)


def get_runtime(context_schema: type[ContextT] | None = None) -> Runtime[ContextT]:
    """Get the runtime for the current graph run.

    Args:
        context_schema: Optional schema used for type hinting the return type of the runtime.

    Returns:
        The runtime for the current graph run.
    """

    # TODO: in an ideal world, we would have a context manager for
    # the runtime that's independent of the config. this will follow
    # from the removal of the configurable packing
    runtime = cast(Runtime[ContextT], get_config()[CONF].get(CONFIG_KEY_RUNTIME))
    return runtime<|MERGE_RESOLUTION|>--- conflicted
+++ resolved
@@ -52,9 +52,6 @@
     store = InMemoryStore()  # (2)!
     store.put(("users",), "user_123", {"name": "Alice"})
 
-<<<<<<< HEAD
-    !!! version-added "Added in version 0.6.0."
-=======
 
     def personalized_greeting(state: State, runtime: Runtime[Context]) -> State:
         '''Generate personalized greeting using runtime context and store.'''
@@ -84,7 +81,6 @@
     1. Define a schema for the runtime context.
     2. Create a store to persist memories and other information.
     3. Use the runtime context to access the user_id.
->>>>>>> 5312edc8
     """
 
     context: ContextT = field(default=None)  # type: ignore[assignment]
